[package]
name = "russell_tensor"
version = "0.8.0"
edition = "2021"
license = "MIT"
description = "Tensor analysis structures and functions for continuum mechanics"
homepage = "https://github.com/cpmech/russell"
repository = "https://github.com/cpmech/russell"
documentation = "https://docs.rs/russell_tensor"
readme = "README.md"
categories = ["mathematics", "science"]
keywords = ["tensor", "Voigt", "Mandel", "continuum", "mechanics"]

[dependencies]
<<<<<<< HEAD
russell_lab = { path = "../russell_lab", version = "0.7" }
=======
russell_lab = { path = "../russell_lab", version = "0.8.0" }
>>>>>>> 769e342a
serde = { version = "1.0", features = ["derive"] }

[dev-dependencies]
serde_json = "1.0"<|MERGE_RESOLUTION|>--- conflicted
+++ resolved
@@ -12,11 +12,7 @@
 keywords = ["tensor", "Voigt", "Mandel", "continuum", "mechanics"]
 
 [dependencies]
-<<<<<<< HEAD
-russell_lab = { path = "../russell_lab", version = "0.7" }
-=======
 russell_lab = { path = "../russell_lab", version = "0.8.0" }
->>>>>>> 769e342a
 serde = { version = "1.0", features = ["derive"] }
 
 [dev-dependencies]
