--- conflicted
+++ resolved
@@ -1,11 +1,8 @@
 {
   "cSpell.words": [
     "aiᵢⱼ",
-<<<<<<< HEAD
     "Arenstorf",
-=======
     "archlinux",
->>>>>>> f44ee175
     "Arioli",
     "BLACS",
     "blasint",
@@ -32,13 +29,10 @@
     "dtype",
     "Fehlberg",
     "Flannery",
-<<<<<<< HEAD
     "fweuler",
     "Gustafsson",
     "Heun",
-=======
     "gfortran",
->>>>>>> f44ee175
     "ifort",
     "IIIₛ",
     "ᵢⱼₖₗ",
@@ -60,11 +54,8 @@
     "lwork",
     "mdeuler",
     "memcheck",
-<<<<<<< HEAD
     "Merson",
-=======
     "msgpass",
->>>>>>> f44ee175
     "nelt",
     "Nørsett",
     "nstage",
